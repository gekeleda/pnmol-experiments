--- conflicted
+++ resolved
@@ -472,10 +472,6 @@
     plt.show()
 
 
-<<<<<<< HEAD
-# "MAIN" EXPERIMENT FIGURE
-
-
 def figure3(path=PATH_RESULTS, methods=("pnmol_white", "tornadox")):
     path = path + "figure3/"
     plt.style.use(STYLESHEETS)
@@ -575,9 +571,6 @@
     return ax.contourf(*args, **kwargs)
 
 
-if __name__ == "__main__":
-    figure3()
-=======
 def figure_4():
 
     dxs = [0.025]
@@ -666,5 +659,4 @@
 
     ax_chi2.axvspan(0.01, 100.0, color="gray", alpha=0.2)
     plt.savefig("./experiments/results/figure4/figure.pdf", dpi=300)
-    plt.show()
->>>>>>> e3769133
+    plt.show()