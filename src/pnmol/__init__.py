--- conflicted
+++ resolved
@@ -5,23 +5,16 @@
 from . import (
     differential_operator,
     discretize,
-<<<<<<< HEAD
-    kernels,
-    mesh,
-    pde_problems,
-    solver,
-    sqrt,
-=======
     init,
     iwp,
     kernels,
     mesh,
+    solver,
     odefilter,
     pde_problems,
     rv,
     sqrt,
     step,
->>>>>>> 69c69812
 )
 
 __version__ = "0.0.1"
